--- conflicted
+++ resolved
@@ -4,11 +4,7 @@
 		"moduleResolution": "node",
 		"module": "es2022",
 		"target": "es2022",
-<<<<<<< HEAD
-		"lib": ["es2022", "dom"],
-=======
 		"lib": ["es2022", "dom", "dom.iterable"],
->>>>>>> 16fac27b
 		"outDir": "./dist",
 		"strict": true,
 		"allowJs": false,
