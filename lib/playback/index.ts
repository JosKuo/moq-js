--- conflicted
+++ resolved
@@ -306,9 +306,9 @@
 	// Added this to divide play and pause into two different functions
 	async togglePlayPause() {
 		if (this.#paused) {
-			this.play()
-		} else {
-			this.pause()
+			await this.play()
+		} else {
+			await this.pause()
 		}
 	}
 
@@ -320,25 +320,17 @@
 				this.subscribeFromTrackName(this.#audioTrackName)
 				await this.#backend.unmute()
 			}
-<<<<<<< HEAD
+			this.#backend.play()
 		}
 	}
 
 	async pause() {
 		if (!this.#paused) {
-			await this.unsubscribeFromTrack(this.#videoTrackName)
-			await this.unsubscribeFromTrack(this.#audioTrackName)
-			await this.#backend.mute()
-			this.#backend.pause()
-=======
-			this.#backend.play()
-		} else {
->>>>>>> 03d63298
 			this.#paused = true
-			this.#backend.pause()
 			const mutePromise = this.#backend.mute()
 			const audioPromise = this.unsubscribeFromTrack(this.#audioTrackName)
 			const videoPromise = this.unsubscribeFromTrack(this.#videoTrackName)
+			this.#backend.pause()
 			await Promise.all([mutePromise, audioPromise, videoPromise])
 		}
 	}
