import * as Message from "./worker/message"

import { Connection } from "../transport/connection"
import * as Catalog from "../media/catalog"
import { asError } from "../common/error"

import Backend from "./backend"

import { Client } from "../transport/client"
import { GroupReader } from "../transport/objects"

export type Range = Message.Range
export type Timeline = Message.Timeline

export interface PlayerConfig {
	url: string
	namespace: string
	fingerprint?: string // URL to fetch TLS certificate fingerprint
	canvas: HTMLCanvasElement
}

// This class must be created on the main thread due to AudioContext.
export default class Player extends EventTarget {
	#backend: Backend

	// A periodically updated timeline
	//#timeline = new Watch<Timeline | undefined>(undefined)

	#connection: Connection
	#catalog: Catalog.Root
	#tracksByName: Map<string, Catalog.Track>
	#tracknum: number
	#audioTrackName: string
	#videoTrackName: string
	#muted: boolean
	#paused: boolean

	// Running is a promise that resolves when the player is closed.
	// #close is called with no error, while #abort is called with an error.
	#running: Promise<void>
	#close!: () => void
	#abort!: (err: Error) => void
	#trackTasks: Map<string, Promise<void>> = new Map()

	private constructor(connection: Connection, catalog: Catalog.Root, tracknum: number, canvas: OffscreenCanvas) {
		super()
		this.#connection = connection
		this.#catalog = catalog
		this.#tracksByName = new Map(catalog.tracks.map((track) => [track.name, track]))
		this.#tracknum = tracknum
		this.#audioTrackName = ""
		this.#videoTrackName = ""
		this.#muted = false
		this.#paused = false
		this.#backend = new Backend({ canvas, catalog }, this)
		super.dispatchEvent(new CustomEvent("catalogupdated", { detail: catalog }))
		super.dispatchEvent(new CustomEvent("loadedmetadata", { detail: catalog }))

		const abort = new Promise<void>((resolve, reject) => {
			this.#close = resolve
			this.#abort = reject
		})

		// Async work
		this.#running = abort.catch(this.#close)

		this.#run().catch((err) => {
			console.error("Error in #run():", err)
			super.dispatchEvent(new CustomEvent("error", { detail: err }))
			this.#abort(err)
		})
	}

	static async create(config: PlayerConfig, tracknum: number): Promise<Player> {
		const client = new Client({ url: config.url, fingerprint: config.fingerprint, role: "subscriber" })
		const connection = await client.connect()

		const catalog = await Catalog.fetch(connection, config.namespace)
		console.log("catalog", catalog)

		const canvas = config.canvas.transferControlToOffscreen()

		return new Player(connection, catalog, tracknum, canvas)
	}

	async #run() {
		const inits = new Set<[string, string]>()
		const tracks = new Array<Catalog.Track>()

		this.#catalog.tracks.forEach((track, index) => {
			if (index == this.#tracknum || Catalog.isAudioTrack(track)) {
				if (!track.namespace) throw new Error("track has no namespace")
				if (track.initTrack) inits.add([track.namespace, track.initTrack])
				tracks.push(track)
			}
		})

		// Call #runInit on each unique init track
		// TODO do this in parallel with #runTrack to remove a round trip
		await Promise.all(Array.from(inits).map((init) => this.#runInit(...init)))

		// Call #runTrack on each track
		tracks.forEach((track) => {
			this.#runTrack(track)
		})
	}

	async #runInit(namespace: string, name: string) {
		const sub = await this.#connection.subscribe(namespace, name)
		try {
			const init = await Promise.race([sub.data(), this.#running])
			if (!init) throw new Error("no init data")

			// We don't care what type of reader we get, we just want the payload.
			const chunk = await init.read()
			if (!chunk) throw new Error("no init chunk")
			if (!(chunk.payload instanceof Uint8Array)) throw new Error("invalid init chunk")

			this.#backend.init({ data: chunk.payload, name })
		} finally {
			await sub.close()
		}
	}

	async #trackTask(track: Catalog.Track) {
		if (!track.namespace) throw new Error("track has no namespace")

		if (this.#paused) return

		const kind = Catalog.isVideoTrack(track) ? "video" : Catalog.isAudioTrack(track) ? "audio" : "unknown"
		if (kind == "audio" && this.#muted) return

		const sub = await this.#connection.subscribe(track.namespace, track.name)

		if (kind == "audio") {
			// Save ref to last audio track we subscribed to for unmuting
			this.#audioTrackName = track.name
		}

		if (kind == "video") {
			this.#videoTrackName = track.name
		}

		let eventOfFirstSegmentSent = false

		try {
			for (;;) {
				const segment = await Promise.race([sub.data(), this.#running])
				if (!segment) continue

				if (!(segment instanceof GroupReader)) {
					throw new Error(`expected group reader for segment: ${track.name}`)
				}

				if (kind == "unknown") {
					throw new Error(`unknown track kind: ${track.name}`)
				}

				if (!track.initTrack) {
					throw new Error(`no init track for segment: ${track.name}`)
				}

				if (!eventOfFirstSegmentSent && kind == "video") {
					super.dispatchEvent(new Event("loadeddata"))
					eventOfFirstSegmentSent = true
				}

				const [buffer, stream] = segment.stream.release()

				this.#backend.segment({
					init: track.initTrack,
					kind,
					header: segment.header,
					buffer,
					stream,
				})
			}
		} catch (error) {
			if (error instanceof Error && error.message.includes("cancelled")) {
				console.log("Cancelled subscription to track: ", track.name)
			} else {
				console.error("Error in #runTrack:", error)
				super.dispatchEvent(new CustomEvent("error", { detail: error }))
			}
		} finally {
			await sub.close()
		}
	}

	#runTrack(track: Catalog.Track) {
		if (this.#trackTasks.has(track.name)) {
			console.warn(`Already exist a runTrack task for the track: ${track.name}`)
			return
		}

		const task = (async () => this.#trackTask(track))()

		this.#trackTasks.set(track.name, task)

		task.catch((err) => {
			console.error(`Error to subscribe to track ${track.name}`, err)
			super.dispatchEvent(new CustomEvent("error", { detail: err }))
		}).finally(() => {
			this.#trackTasks.delete(track.name)
		})
	}

	getCatalog() {
		return this.#catalog
	}

	getCurrentTrack() {
		if (this.#tracknum >= 0 && this.#tracknum < this.#catalog.tracks.length) {
			return this.#catalog.tracks[this.#tracknum]
		} else {
			console.warn("Invalid track number:", this.#tracknum)
			return null
		}
	}

	getVideoTracks() {
		return this.#catalog.tracks.filter(Catalog.isVideoTrack).map((track) => track.name)
	}

	getAudioTracks() {
		return this.#catalog.tracks.filter(Catalog.isAudioTrack).map((track) => track.name)
	}

	isPaused() {
		return this.#paused
	}

	async switchTrack(trackname: string) {
		const currentTrack = this.getCurrentTrack()
		if (this.#paused) {
			this.#videoTrackName = trackname
			return
		}
		if (currentTrack) {
			console.log(`Unsubscribing from track: ${currentTrack.name} and Subscribing to track: ${trackname}`)
			await this.unsubscribeFromTrack(currentTrack.name)
		} else {
			console.log(`Subscribing to track: ${trackname}`)
		}
		this.#tracknum = this.#catalog.tracks.findIndex((track) => track.name === trackname)

		this.subscribeFromTrackName(trackname)
	}

	async mute(isMuted: boolean) {
		this.#muted = isMuted
		if (isMuted) {
			console.log("Unsubscribing from audio track: ", this.#audioTrackName)
			await this.unsubscribeFromTrack(this.#audioTrackName)
			await this.#backend.mute()
		} else {
			console.log("Subscribing to audio track: ", this.#audioTrackName)
			this.subscribeFromTrackName(this.#audioTrackName)
			await this.#backend.unmute()
		}
		super.dispatchEvent(new CustomEvent("volumechange", { detail: { muted: isMuted } }))
	}

	async unsubscribeFromTrack(trackname: string) {
		console.log(`Unsubscribing from track: ${trackname}`)
		super.dispatchEvent(new CustomEvent("unsubscribestared", { detail: { track: trackname } }))
		await this.#connection.unsubscribe(trackname)
		const task = this.#trackTasks.get(trackname)
		if (task) {
			await task
		}
		super.dispatchEvent(new CustomEvent("unsubscribedone", { detail: { track: trackname } }))
	}

	subscribeFromTrackName(trackname: string) {
		console.log(`Subscribing to track: ${trackname}`)
		const track = this.#tracksByName.get(trackname)
		if (track) {
			super.dispatchEvent(new CustomEvent("subscribestared", { detail: { track: trackname } }))
			this.#runTrack(track)
			super.dispatchEvent(new CustomEvent("subscribedone", { detail: { track: trackname } }))
		} else {
			console.warn(`Track ${trackname} not in #tracksByName`)
		}
	}

	#onMessage(msg: Message.FromWorker) {
		if (msg.timeline) {
			//this.#timeline.update(msg.timeline)
		}
	}

	async close(err?: Error) {
		if (err) this.#abort(err)
		else this.#close()

		if (this.#connection) this.#connection.close()
		if (this.#backend) await this.#backend.close()
	}

	async closed(): Promise<Error | undefined> {
		try {
			await this.#running
		} catch (e) {
			return asError(e)
		}
	}

	/*
	play() {
		this.#backend.play({ minBuffer: 0.5 }) // TODO configurable
	}

	seek(timestamp: number) {
		this.#backend.seek({ timestamp })
	}
	*/

	async play() {
		if (this.#paused) {
			this.#paused = false
			this.subscribeFromTrackName(this.#videoTrackName)
			if (!this.#muted) {
				this.subscribeFromTrackName(this.#audioTrackName)
				await this.#backend.unmute()
			}
<<<<<<< HEAD
			super.dispatchEvent(new CustomEvent("play", { detail: { track: this.#videoTrackName } }))
=======
			this.#backend.play()
>>>>>>> 03d63298
		} else {
			this.#paused = true
<<<<<<< HEAD
			super.dispatchEvent(new CustomEvent("pause", { detail: { track: this.#videoTrackName } }))
=======
			this.#backend.pause()
			const mutePromise = this.#backend.mute()
			const audioPromise = this.unsubscribeFromTrack(this.#audioTrackName)
			const videoPromise = this.unsubscribeFromTrack(this.#videoTrackName)
			await Promise.all([mutePromise, audioPromise, videoPromise])
		}
	}

	async setVolume(newVolume: number) {
		this.#backend.setVolume(newVolume)
		if (newVolume == 0 && !this.#muted) {
			await this.mute(true)
		} else if (newVolume > 0 && this.#muted) {
			await this.mute(false)
>>>>>>> 03d63298
		}
	}

	/*
	async *timeline() {
		for (;;) {
			const [timeline, next] = this.#timeline.value()
			if (timeline) yield timeline
			if (!next) break

			await next
		}
	}
	*/
}<|MERGE_RESOLUTION|>--- conflicted
+++ resolved
@@ -324,20 +324,15 @@
 				this.subscribeFromTrackName(this.#audioTrackName)
 				await this.#backend.unmute()
 			}
-<<<<<<< HEAD
+			this.#backend.play()
 			super.dispatchEvent(new CustomEvent("play", { detail: { track: this.#videoTrackName } }))
-=======
-			this.#backend.play()
->>>>>>> 03d63298
 		} else {
 			this.#paused = true
-<<<<<<< HEAD
-			super.dispatchEvent(new CustomEvent("pause", { detail: { track: this.#videoTrackName } }))
-=======
 			this.#backend.pause()
 			const mutePromise = this.#backend.mute()
 			const audioPromise = this.unsubscribeFromTrack(this.#audioTrackName)
 			const videoPromise = this.unsubscribeFromTrack(this.#videoTrackName)
+			super.dispatchEvent(new CustomEvent("pause", { detail: { track: this.#videoTrackName } }))
 			await Promise.all([mutePromise, audioPromise, videoPromise])
 		}
 	}
@@ -348,7 +343,6 @@
 			await this.mute(true)
 		} else if (newVolume > 0 && this.#muted) {
 			await this.mute(false)
->>>>>>> 03d63298
 		}
 	}
 
