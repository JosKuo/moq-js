--- conflicted
+++ resolved
@@ -1,12 +1,11 @@
 /* eslint-disable jsx-a11y/media-has-caption */
-import Player from "moq-player"
+import Player from "moq-player/simple-player"
 
 import Fail from "./fail"
 import { createEffect, createMemo, createSignal, onCleanup, Show } from "solid-js"
 import { VolumeControl } from "./volume"
 import { PlayButton } from "./play-button"
 import { TrackSelect } from "./track-select"
-import { promise } from "astro/zod"
 
 export default function Watch(props: { name: string }) {
 	// Use query params to allow overriding environment variables.
@@ -53,7 +52,6 @@
 	const handlePlayPause = () => {
 		const playerInstance = player()
 		if (!playerInstance) return
-<<<<<<< HEAD
 
 		if (playerInstance.isPaused()) {
 			playerInstance
@@ -65,17 +63,6 @@
 				.togglePlayPause()
 				.then(() => setIsPlaying(false))
 				.catch(setError)
-=======
-		try {
-			void playerInstance.play()
-			if (playerInstance.isPaused()) {
-				setIsPlaying(false)
-			} else {
-				setIsPlaying(true)
-			}
-		} catch (err) {
-			setError(err instanceof Error ? err : new Error(String(err)))
->>>>>>> 03d63298
 		}
 	}
 
